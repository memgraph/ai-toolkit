--- conflicted
+++ resolved
@@ -21,16 +21,12 @@
 ]
 
 dependencies = [
-<<<<<<< HEAD
   "deepeval>=3.5.1",
   "neo4j>=5.28.1",
   "numpy>=2.2.6",
   "sentence-transformers>=5.1.0",
-=======
   "litellm>=1.77.1",
   "mcp>=1.14.1",
-  "neo4j>=5.28.1",
->>>>>>> 8fd9698a
 ]
 
 [project.optional-dependencies]
