[project]
name = "mcp-memgraph"
version = "0.1.5"
description = "MCP integration and utilities for Memgraph MCP server"
readme = "README.md"
requires-python = ">=3.10"

authors = [
  { name = "antejavor", email = "ante.javor@memgraph.io" }
]

license = { text = "MIT" }

keywords = ["memgraph", "mcp", "graph", "integration", "toolkit"]

classifiers = [
  "Intended Audience :: Developers",
  "License :: OSI Approved :: MIT License",
  "Programming Language :: Python :: 3",
  "Programming Language :: Python :: 3.13",
]

dependencies = [
  "httpx>=0.28.1",
  "mcp[cli]>=1.9.3",
  "neo4j>=5.28.1",
<<<<<<< HEAD
  # TODO: In the later version of memgraph-toolbox .utils.logging changed.
  "memgraph-toolbox>=0.1.4",
=======
  "memgraph-toolbox>=0.1.5",
  "pytest>=8.3.5",
>>>>>>> bad4212a
]

[project.optional-dependencies]
test = [
  "pytest>=8.3.5",
  "python-dotenv>=1.0.1",
  "anthropic",
  "mcp[cli]>=1.3.0",
  "pytest-asyncio>=0.20.3"
]

[project.scripts]
mcp-memgraph = "mcp_memgraph.main:main"

[project.urls]
"Homepage" = "https://github.com/memgraph/ai-toolkit"
"Source" = "https://github.com/memgraph/ai-toolkit/tree/main/integrations/mcp-memgraph"
"Issues" = "https://github.com/memgraph/ai-toolkit/issues"

[tool.pytest.ini_options]
pythonpath = ["src"]
asyncio_mode = "strict"
asyncio_default_fixture_loop_scope = "function"

[build-system]
requires = ["hatchling", "build", "setuptools"]
build-backend = "hatchling.build"


[tool.hatch.metadata]
allow-direct-references = true<|MERGE_RESOLUTION|>--- conflicted
+++ resolved
@@ -24,13 +24,9 @@
   "httpx>=0.28.1",
   "mcp[cli]>=1.9.3",
   "neo4j>=5.28.1",
-<<<<<<< HEAD
-  # TODO: In the later version of memgraph-toolbox .utils.logging changed.
-  "memgraph-toolbox>=0.1.4",
-=======
   "memgraph-toolbox>=0.1.5",
   "pytest>=8.3.5",
->>>>>>> bad4212a
+
 ]
 
 [project.optional-dependencies]
